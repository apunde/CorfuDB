--- conflicted
+++ resolved
@@ -15,17 +15,12 @@
 import org.corfudb.protocols.wireprotocol.TokenResponse;
 import org.corfudb.protocols.wireprotocol.TxResolutionInfo;
 import org.corfudb.runtime.CorfuRuntime;
-<<<<<<< HEAD
-import org.corfudb.runtime.exceptions.*;
 import org.corfudb.runtime.object.transactions.Transactions;
-=======
 import org.corfudb.runtime.exceptions.AbortCause;
 import org.corfudb.runtime.exceptions.AppendException;
 import org.corfudb.runtime.exceptions.OverwriteException;
 import org.corfudb.runtime.exceptions.StaleTokenException;
 import org.corfudb.runtime.exceptions.TransactionAbortedException;
-import org.corfudb.runtime.object.transactions.TransactionalContext;
->>>>>>> 7f388706
 import org.corfudb.runtime.view.stream.IStreamView;
 import org.corfudb.util.Utils;
 
@@ -209,12 +204,8 @@
                         conflictInfo,
                         tokenResponse.getConflictKey(),
                         AbortCause.NEW_SEQUENCER, // in the future, perhaps define a new AbortCause?
-<<<<<<< HEAD
                         Transactions.current()
                 );
-=======
-                        TransactionalContext.getCurrentContext());
->>>>>>> 7f388706
             }
         }
 
